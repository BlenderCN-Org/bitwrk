language: go

go:
 - 1.1
<<<<<<< HEAD
 - 1.2
=======
 - 1.2

install:
 - echo "Luckily, there are no dependencies"

script:
 - export GOPATH=$(pwd):$GOPATH
 - go test bitbucket.org/ww/goautoneg bitwrk/... chunking/...
 - go install ./src/cmd/bitwrk-client/ && bin/bitwrk-client --help || [ $? -eq 2 ]
>>>>>>> d3d3dfa4
<|MERGE_RESOLUTION|>--- conflicted
+++ resolved
@@ -2,9 +2,6 @@
 
 go:
  - 1.1
-<<<<<<< HEAD
- - 1.2
-=======
  - 1.2
 
 install:
@@ -13,5 +10,4 @@
 script:
  - export GOPATH=$(pwd):$GOPATH
  - go test bitbucket.org/ww/goautoneg bitwrk/... chunking/...
- - go install ./src/cmd/bitwrk-client/ && bin/bitwrk-client --help || [ $? -eq 2 ]
->>>>>>> d3d3dfa4
+ - go install ./src/cmd/bitwrk-client/ && bin/bitwrk-client --help || [ $? -eq 2 ]