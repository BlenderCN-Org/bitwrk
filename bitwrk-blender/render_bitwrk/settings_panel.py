# ##### BEGIN GPL LICENSE BLOCK #####
#
#  BitWrk - A Bitcoin-friendly, anonymous marketplace for computing power
#  Copyright (C) 2013-2018  Jonas Eschenburg <jonas@bitwrk.net>
#
#  This program is free software: you can redistribute it and/or modify
#  it under the terms of the GNU General Public License as published by
#  the Free Software Foundation, either version 3 of the License, or
#  (at your option) any later version.
#
#  This program is distributed in the hope that it will be useful,
#  but WITHOUT ANY WARRANTY; without even the implied warranty of
#  MERCHANTABILITY or FITNESS FOR A PARTICULAR PURPOSE.  See the
#  GNU General Public License for more details.
#
#  You should have received a copy of the GNU General Public License
#  along with this program.  If not, see <http://www.gnu.org/licenses/>.
#
# ##### END GPL LICENSE BLOCK #####

import bpy, webbrowser
from bpy.props import StringProperty, IntProperty, PointerProperty, EnumProperty, FloatProperty
from render_bitwrk.common import get_article_id, max_tilesize, render_resolution
from render_bitwrk.tiling import optimal_tiling
import render_bitwrk.bitwrkclient as bitwrkclient
import render_bitwrk.worker as worker
from render_bitwrk.render import is_render_active

class StartBrowserOperator(bpy.types.Operator):
    """Open BitWrk admin console in web browser"""
    bl_idname = "bitwrk.startbrowser"
    bl_label = "Open BitWrk Client User Interface"

    @classmethod
    def poll(cls, context):
        return bitwrkclient.probe_bitwrk_client(context.scene.bitwrk_settings)
    
    def execute(self, context):
        settings=context.scene.bitwrk_settings
        webbrowser.open("http://{}:{}/".format(settings.bitwrk_client_host, settings.bitwrk_client_port)) 
        return {'FINISHED'}

    def invoke(self, context, event):
        return self.execute(context)
    
class StartBitwrkClientOperator(bpy.types.Operator):
    """Start a private BitWrk client as a sub-process of Blender"""
    bl_idname = "bitwrk.startclient"
    bl_label = "Start BitWrk client"

    @classmethod
    def poll(cls, context):
        return bitwrkclient.can_start_bitwrk_client(context.scene.bitwrk_settings)

    def execute(self, context):
        settings=context.scene.bitwrk_settings
        bitwrkclient.start_bitwrk_client(settings) 
        return {'FINISHED'}


class StopBitwrkClientOperator(bpy.types.Operator):
    """Stops a previously started private BitWrk client"""
    bl_idname = "bitwrk.stopclient"
    bl_label = "Stop BitWrk client"

    @classmethod
    def poll(cls, context):
        return bitwrkclient.can_stop_bitwrk_client()

    def execute(self, context):
        bitwrkclient.stop_bitwrk_client() 
        return {'FINISHED'}

class StartWorkerOperator(bpy.types.Operator):
    """Join the rendering swarm with this computer"""
    bl_idname = "bitwrk.startworker"
    bl_label = "Start worker"

    @classmethod
    def poll(cls, context):
        return worker.can_start_worker(context.scene.bitwrk_settings)

    def execute(self, context):
        settings=context.scene.bitwrk_settings
        worker.start_worker(settings) 
        return {'FINISHED'}

class StopWorkerOperator(bpy.types.Operator):
    """Stop rendering on this computer"""
    bl_idname = "bitwrk.stopworker"
    bl_label = "Stop worker"

    @classmethod
    def poll(cls, context):
        return worker.can_stop_worker()

    def execute(self, context):
        worker.stop_worker() 
        return {'FINISHED'}

class RENDER_PT_bitwrk_settings(bpy.types.Panel):
    bl_label = "BitWrk distributed rendering"
    bl_space_type = "PROPERTIES"
    bl_region_type = "WINDOW"
    bl_context = "render"
    COMPAT_ENGINES = {"BITWRK_RENDER"}
    
    @classmethod
    def poll(cls, context):
        rd = context.scene.render
        return rd.engine == 'BITWRK_RENDER'
    
    def draw(self, context):
        settings=context.scene.bitwrk_settings
        if bitwrkclient.probe_bitwrk_client(settings):
            self.layout.operator("bitwrk.startbrowser", icon='URL')
        else:
            self.layout.label(
                text="No BitWrk client at {}:{}".format(settings.bitwrk_client_host, settings.bitwrk_client_port),
                icon='ERROR')
        
        row = self.layout.row(align=True)
        row.operator("bitwrk.startclient", icon='PLAY')
        row.operator("bitwrk.stopclient", icon='X')
        
        if settings.expert_mode and not bitwrkclient.can_stop_bitwrk_client():
            layout = self.layout.column()
            layout.enabled = not is_render_active() and not worker.worker_alive()
            row = layout.split(factor=0.5)
            row.label(text="BitWrk client host:")
            row.prop(settings, "bitwrk_client_host", text="")
            row = layout.split(factor=0.5)
            row.label(text="BitWrk client port:")
            row.prop(settings, "bitwrk_client_port", text="")
        
        if not bitwrkclient.probe_bitwrk_client(settings):
            row = self.layout.split(factor=0.5)
            row.label(text="BitWrk client executable file:")
            row.prop(settings, "bitwrk_client_executable_path", text="")
            if settings.expert_mode:
                self.layout.label(text="BitWrk can dispatch jobs to local network computers:")
                row = self.layout.split(factor=0.02)
                row.label(text=" ")
                row.prop(settings, "bitwrk_client_allow_nonlocal_workers")
            
        if bitwrkclient.probe_bitwrk_client(settings):
            self.layout.separator()
            
            self.layout.prop(settings, "trusted_render")
            if settings.trusted_render:
                self.layout.label(
                    icon='FILE_TICK',
                    text="Your scene is rendered on a trusted cloud.")
                self.layout.label(
                    icon='LOCKED',
                    text="Your assets are secure.")
                self.layout.label(
                    icon='BLANK1',
                    text="Disable 'Trusted Cloud Rendering' for a more economical alternative.")
            else:
                self.layout.label(
                    icon='INFO',
                    text="Your scene is rendered on a public swarm.")
                self.layout.label(
                    icon='UNLOCKED',
                    text="Don't use for privacy-sensitive projects.")
                self.layout.label(
                    icon='BLANK1',
                    text="Enable 'Trusted Cloud Rendering' for more security and reliability.")

            self.layout.separator()

            if settings.expert_mode:
                row = self.layout.row()
                row.enabled = not worker.worker_alive()
                row.prop(settings, "complexity")
            
<<<<<<< HEAD
            row = self.layout.split(0.333)
            row.label("Article id: ", icon="RNDCURVE")
            row.label(get_article_id(settings.complexity, settings.trusted_render))
=======
            row = self.layout.split(factor=0.333)
            row.label(text="Article id: ", icon="RNDCURVE")
            row.label(text=get_article_id(settings.complexity))
>>>>>>> 65fccbc7
            
            resx, resy = render_resolution(context.scene)
            max_pixels = max_tilesize(context.scene)
            u,v = optimal_tiling(resx, resy, max_pixels)
            row = self.layout.split(factor=0.333)
            row.label(text="Tiles per frame", icon='MESH_GRID')
            row.label(text="{}   ({}x{}, efficiency: {:.1%})".format(u*v, u, v, resx*resy/u/v/max_pixels))
            
            row = self.layout.split(factor=0.333)
            row.label(text="Tiles at once", icon='NLA')
            row.prop(settings, "concurrency")
            if settings.expert_mode:
                row = self.layout.split(factor=0.333)
                row.enabled = not is_render_active()
                row.label(text="Boost factor", icon='NEXT_KEYFRAME')
                row.prop(settings, "boost_factor")
            if settings.boost_factor > 1:
                self.layout.label(text="A boost factor greater than 1.0 makes rendering more expensive!", icon='ERROR')
        
            self.layout.separator()
                
            self.layout.label(text="Also render on this computer:")
            row = self.layout.row(align=True)
            row.operator("bitwrk.startworker", icon='PLAY')
            row.operator("bitwrk.stopworker", icon='X')
            
            row = self.layout.row()
            row.active = not worker.worker_alive()
            row.prop(settings, "worker_device")
            
            
            if settings.expert_mode:
                layout = self.layout.row()
                layout.enabled=not worker.worker_alive()
                layout.prop(settings, "use_custom_python_executable")
                if settings.use_custom_python_executable:
                    layout.prop(settings, "custom_python_executable", text="")

        self.layout.separator()
        self.layout.prop(settings, "expert_mode")<|MERGE_RESOLUTION|>--- conflicted
+++ resolved
@@ -1,7 +1,7 @@
 # ##### BEGIN GPL LICENSE BLOCK #####
 #
 #  BitWrk - A Bitcoin-friendly, anonymous marketplace for computing power
-#  Copyright (C) 2013-2018  Jonas Eschenburg <jonas@bitwrk.net>
+#  Copyright (C) 2013-2020  Jonas Eschenburg <jonas@bitwrk.net>
 #
 #  This program is free software: you can redistribute it and/or modify
 #  it under the terms of the GNU General Public License as published by
@@ -175,15 +175,9 @@
                 row.enabled = not worker.worker_alive()
                 row.prop(settings, "complexity")
             
-<<<<<<< HEAD
-            row = self.layout.split(0.333)
-            row.label("Article id: ", icon="RNDCURVE")
-            row.label(get_article_id(settings.complexity, settings.trusted_render))
-=======
             row = self.layout.split(factor=0.333)
             row.label(text="Article id: ", icon="RNDCURVE")
-            row.label(text=get_article_id(settings.complexity))
->>>>>>> 65fccbc7
+            row.label(text=get_article_id(settings.complexity, settings.trusted_render))
             
             resx, resy = render_resolution(context.scene)
             max_pixels = max_tilesize(context.scene)
